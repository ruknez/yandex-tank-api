#!/usr/bin/env python
"""
Yandex.Tank HTTP API: request handling code
"""

import tornado.httpserver
import tornado.ioloop
import tornado.web
import os.path
import os
import json
import uuid
import multiprocessing
import datetime
import time
import yaml
import yandex_tank_api.common as common
from retrying import retry
from yandextank.validator.validator import TankConfig
from yandextank.core.consoleworker import load_core_base_cfg, load_local_base_cfgs

TRANSFER_SIZE_LIMIT = 128 * 1024
DEFAULT_HEARTBEAT_TIMEOUT = 600


class APIHandler(tornado.web.RequestHandler):  # pylint: disable=R0904
    """
    Parent class for API handlers
    """

    def initialize(self, server):  # pylint: disable=W0221
        """
        sessions
            dict: session_id->session_status
        """
        # pylint: disable=W0201
        server.read_status_updates()
        self.srv = server

    def reply_json(self, status_code, reply):
        """
        Reply with a json and a specified code
        """
        self.set_status(status_code)
        self.set_header('Content-Type', 'application/json')
        reply_str = json.dumps(reply, indent=4)
        self.finish(reply_str)

    def reply_reason(self, code, reason):
        return self.reply_json(code, {'reason': reason})

    def write_error(self, status_code, **kwargs):
        if self.settings.get('debug'):
            tornado.web.RequestHandler(self, status_code, **kwargs)
            return

        self.set_header('Content-Type', 'application/json')
        if 'exc_info' in kwargs and 400 <= status_code < 500:
            self.reply_json(status_code, {'reason': str(kwargs['exc_info'][1])})
        else:
            self.reply_json(status_code, {'reason': self._reason})


class ValidateConfgiHandler(APIHandler):  # pylint: disable=R0904
    """
    Handles POST /validate
    """

    def post(self):
        config = self.request.body
        try:
            config = yaml.safe_load(config)
            assert isinstance(config, dict), 'Config must be YAML dict'
        except yaml.YAMLError:
            self.reply_reason(400, 'Config is not a valid YAML')
            return
<<<<<<< HEAD
        _, errors = TankConfig(
=======
        except AssertionError as aexc:
            self.reply_reason(400, repr(aexc))
            return
        _, errors, configinitial = TankConfig(
>>>>>>> 08a19685
            [load_core_base_cfg()] + load_local_base_cfgs() + [config],
            with_dynamic_options=False
        ).validate()

        self.reply_json(200, {'config': yaml.safe_dump(config), 'errors': errors})
        return


class RunHandler(APIHandler):  # pylint: disable=R0904
    """
    Handles POST /run and get /run
    """

    def post(self):

        offered_test_id = self.get_argument(
            'test', datetime.datetime.now().strftime('%Y%m%d%H%M%S'))
        breakpoint = self.get_argument('break', 'finished')
        hb_timeout = self.get_argument('heartbeat', None)

        config = self.request.body

        # 503 if any running session exists
        if self.srv.running_id is not None:
            reply = {'reason': 'Another session is already running.'}
            reply.update(self.srv.running_status)
            self.reply_json(503, reply)
            return

        # 400 if invalid breakpoint
        if not common.is_valid_break(breakpoint):
            self.reply_json(
                400, {
                    'reason': 'Specified break is not a valid test stage name.',
                    'hint': {
                        'breakpoints': common.get_valid_breaks()
                    }
                })
            return
        try:
            session_id = self.srv.create_session_dir(offered_test_id)
        except RuntimeError as err:
            self.reply_reason(500, str(err))
            return

        # Remember that such session exists
        self.srv.set_session_status(
            session_id, {'status': 'starting',
                         'break': breakpoint})
        # Post run command to manager queue
        self.srv.cmd({
            'session': session_id,
            'cmd': 'run',
            'break': breakpoint,
            'config': config
        })

        self.srv.heartbeat(session_id, hb_timeout)
        self.reply_json(200, {'session': session_id})

    def get(self):
        breakpoint = self.get_argument('break', 'finished')
        session_id = self.get_argument('session')
        hb_timeout = self.get_argument('heartbeat', None)

        self.set_header('Content-type', 'application/json')

        # 400 if invalid breakpoint
        if not common.is_valid_break(breakpoint):
            self.reply_json(
                400, {
                    'reason': 'Specified break is not a valid test stage name.',
                    'hint': {
                        'breakpoints': common.get_valid_breaks()
                    }
                })
            return

        # 404 if no such session
        try:
            status_dict = self.srv.status(session_id)
        except KeyError:
            self.reply_reason(404, 'No session with this ID.')
            return

        if session_id != self.srv.running_id:
            self.reply_reason(
                418,
                'I\'m a teapot! Can\'t set break for session that\'s not running!')
            return

        # 418 if in higher state
        if common.is_a_earlier_than_b(breakpoint, status_dict['break']):
            reply = {
                'reason': 'I\'m a teapot! I know nothing of time-travel!',
                'hint': {
                    'breakpoints': common.get_valid_breaks()
                }
            }
            reply.update(status_dict)
            self.reply_json(418, reply)
            return

        # Post run command to manager queue
        self.srv.cmd({'session': session_id, 'cmd': 'run', 'break': breakpoint})

        self.srv.heartbeat(session_id, hb_timeout)
        self.reply_reason(200, 'Will try to set break before ' + breakpoint)


class StopHandler(APIHandler):  # pylint: disable=R0904
    """
    Handles GET /stop
    """

    def get(self):
        session_id = self.get_argument('session')

        try:
            self.srv.status(session_id)
        except KeyError:
            self.reply_reason(404, 'No session with this ID.')
            return
        if self.srv.running_id == session_id:
            self.srv.cmd({'cmd': 'stop', 'session': session_id})
            self.reply_reason(200, 'Will try to stop tank process.')
            return
        else:
            self.reply_reason(409, 'This session is already stopped.')
            return


class StatusHandler(APIHandler):  # pylint: disable=R0904
    """
    Handle GET /status?
    """

    def get(self):
        session_id = self.get_argument('session', default=None)
        if session_id:
            try:
                status = self.srv.status(session_id)
            except KeyError:
                self.reply_reason(404, 'No session with this ID.')
            self.srv.heartbeat(session_id)
            self.reply_json(200, status)
        else:
            self.reply_json(200, self.srv.all_sessions)


class UploadHandler(APIHandler):  # pylint: disable=R0904
    """
    Handles POST /upload
    """

    def post(self):
        session_id = self.get_argument('session')
        if session_id != self.srv.running_id:
            self.reply_reason(404, 'Specified session is not running')
            return

        filename = self.get_argument('filename')
        contents = self.request.body

        filepath = self.srv.session_file(session_id, filename)
        tmp_path = filepath + str(uuid.uuid4())

        with open(tmp_path, 'wb') as upload_file:
            upload_file.write(contents)
        os.rename(tmp_path, filepath)

        self.srv.heartbeat(session_id)
        self.reply_reason(200, 'File uploaded')


class ArtifactHandler(APIHandler):  # pylint: disable=R0904
    """
    Handle GET /atrifact?
    """

    def get(self):
        session_id = self.get_argument('session')

        filename = self.get_argument('filename', None)
        maxsize = self.get_argument('maxsize', None)

        # look for test directory
        if not os.path.exists(self.srv.session_dir(session_id)):
            self.reply_reason(404, 'No session with this ID found')
            return

        # look for status.json (any test that went past lock stage should have
        # it)
        if self.srv.is_empty_session(session_id):
            self.reply_reason(404, 'Test was not performed, no artifacts.')
            return

        if not filename:
            basepath = self.srv.session_dir(session_id)
            onlyfiles = [
                f for f in os.listdir(basepath)
                if os.path.isfile(os.path.join(basepath, f))
            ]
            self.reply_json(200, onlyfiles)
            return

        filepath = self.srv.session_file(session_id, filename)
        if not os.path.exists(filepath):
            self.reply_reason(404, 'No such file in test artifacts')
            return
        file_size = os.stat(filepath).st_size

        if maxsize is not None and file_size > maxsize:
            self.reply_json(
                409, {
                    'reason':
                    'File does not fit into the size limit specified by the client.',
                    'filesize': file_size
                })
            return

        if file_size > TRANSFER_SIZE_LIMIT:
            try:
                cur_stage = self.srv.running_status['current_stage']
            except KeyError:
                pass
            else:
                if common.is_a_earlier_than_b(cur_stage, 'postprocess'):
                    self.reply_json(
                        503, {
                            'reason':
                            'File is too large and a session is running',
                            'running_session': self.srv.running_id,
                            'filesize': file_size,
                            'limit': TRANSFER_SIZE_LIMIT
                        })
                    return
        self.set_header('Content-type', 'application/octet-stream')
        with open(filepath, 'rb') as artifact_file:
            while True:
                data = artifact_file.read(TRANSFER_SIZE_LIMIT)
                if not data:
                    break
                self.write(data)
                self.flush()
        self.finish()
        self.srv.heartbeat(session_id)


class StaticHandler(tornado.web.RequestHandler):  # pylint: disable=R0904
    """
    Handle /manager.html
    """

    def initialize(self, template):  # pylint: disable=W0221
        self.template = template  # pylint: disable=W0201

    def get(self):
        self.render(self.template)


class ApiServer(object):
    """ API server class"""

    def __init__(self, in_queue, out_queue, working_dir, debug=False):
        self._in_queue = in_queue
        self._out_queue = out_queue
        self._working_dir = working_dir
        self._running_id = None
        self._sessions = {}
        self._hb_deadline = None
        self._hb_timeout = DEFAULT_HEARTBEAT_TIMEOUT

        handler_params = dict(server=self)

        handlers = [
            (r'/validate', ValidateConfgiHandler, handler_params),
            (r'/run', RunHandler, handler_params),
            (r'/stop', StopHandler, handler_params),
            (r'/status', StatusHandler, handler_params),
            (r'/artifact', ArtifactHandler, handler_params),
            (r'/upload', UploadHandler, handler_params),
            (r'/manager\.html$', StaticHandler, dict(template='manager.jade'))
        ]

        self.app = tornado.web.Application(
            handlers,
            template_path=os.path.join(os.path.dirname(__file__), 'templates'),
            static_path=os.path.join(os.path.dirname(__file__), 'static'),
            debug=debug, )

    def read_status_updates(self):
        """Read status messages from manager"""
        try:
            while True:
                message = self._in_queue.get_nowait()
                session_id = message.get('session')
                del message['session']
                self.set_session_status(session_id, message)
        except multiprocessing.queues.Empty:
            pass

    def check(self):
        """Read status messages from manager and check heartbeat"""
        self.read_status_updates()

        if self._running_id and self._hb_deadline is not None\
                and time.time() > self._hb_deadline:

            self.cmd({
                'cmd': 'run',
                'session': self._running_id,
                'break': 'finished'
            })
            self.cmd({'cmd': 'stop', 'session': self._running_id})

    def set_session_status(self, session_id, new_status):
        """Remember session status and change running_id"""

        if new_status['status'] in ['success', 'failed']:
            if self._running_id == session_id:
                self._running_id = None
        else:
            self._running_id = session_id

        self._sessions[session_id] = new_status

    def heartbeat(self, session_id, new_timeout=None):
        """
        Set new heartbeat timeout (if sepcified)
        and reset heartbeat deadline
        """
        if new_timeout is not None:
            self._hb_timeout = new_timeout
        if session_id == self._running_id and self._running_id is not None:
            self._hb_deadline = time.time() + self._hb_timeout

    def session_dir(self, session_id):
        """Return working directory for given session id"""
        return os.path.join(self._working_dir, session_id)

    def session_file(self, session_id, filename):
        """Return file path for given session id"""
        return os.path.join(self._working_dir, session_id, filename)

    @retry(stop_max_attempt_number=10, retry_on_exception=lambda e: isinstance(e, OSError))
    def create_session_dir(self, offered_id):
        """
        Returns generated session id
        Should only be used if no tests are running
        """
        if not offered_id:
            offered_id = datetime.datetime.now().strftime('%Y%m%d%H%M%S')
        session_id = '{}_{}'.format(offered_id, uuid.uuid4().hex)
        session_dir = self.session_dir(session_id)
        os.makedirs(session_dir)
        return session_id

    def is_empty_session(self, session_id):
        """Return true if the session did not get past the lock stage"""
        return not os.path.exists(self.session_file(session_id, 'status.json'))

    def cmd(self, message):
        """Put commad into manager queue"""
        self._out_queue.put(message)

    @property
    def all_sessions(self):
        """Get session status by ID, can raise KeyError"""
        return self._sessions

    def status(self, session_id):
        """Get session status by ID, can raise KeyError"""
        return self._sessions[session_id]

    @property
    def running_id(self):
        """Return ID of running session"""
        return self._running_id

    @property
    def running_status(self):
        """Return status of running session , can raise KeyError"""
        return self.status(self._running_id)

    def serve(self):
        """
        Run tornado ioloop
        """
        server = tornado.httpserver.HTTPServer(self.app)
        server.listen(8888)
        tornado.ioloop.IOLoop.current().start()


def main(webserver_queue, manager_queue, test_directory, debug):
    """Target for webserver process.
    The only function ever used by the Manager.

    webserver_queue
        Read statuses from Manager here.

    manager_queue
        Write commands for Manager there.

    test_directory
        Directory where tests are

    """
    ApiServer(webserver_queue, manager_queue, test_directory, debug).serve()<|MERGE_RESOLUTION|>--- conflicted
+++ resolved
@@ -74,14 +74,10 @@
         except yaml.YAMLError:
             self.reply_reason(400, 'Config is not a valid YAML')
             return
-<<<<<<< HEAD
-        _, errors = TankConfig(
-=======
         except AssertionError as aexc:
             self.reply_reason(400, repr(aexc))
             return
         _, errors, configinitial = TankConfig(
->>>>>>> 08a19685
             [load_core_base_cfg()] + load_local_base_cfgs() + [config],
             with_dynamic_options=False
         ).validate()
